--- conflicted
+++ resolved
@@ -1,8 +1,5 @@
-<<<<<<< HEAD
-from commonArgs import JSON_DUMPS_ARGS
-=======
+#from commonArgs import JSON_DUMPS_ARGS
 from saml2test import JSON_DUMPS_ARGS
->>>>>>> 6f028f5e
 
 __author__ = 'rohe0002'
 
