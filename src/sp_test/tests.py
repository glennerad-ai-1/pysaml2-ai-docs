<<<<<<< HEAD
# -*- coding: utf-8 -*-
=======
#!/usr/bin/env python
# -*- coding: utf-8 -*-

>>>>>>> eb67f6fc
import copy
from saml2 import samlp
from saml2 import NAMEID_FORMAT_EMAILADDRESS
from saml2 import BINDING_HTTP_REDIRECT
from saml2 import BINDING_HTTP_POST
from saml2.s_utils import rndstr

from saml2.saml import SCM_BEARER
from saml2.saml import Condition
from saml2.saml import XSI_TYPE
from saml2.saml import Audience
from saml2.saml import NAMEID_FORMAT_PERSISTENT
from saml2.saml import SCM_SENDER_VOUCHES
from saml2.saml import ConditionAbstractType_
from saml2.samlp import STATUS_AUTHN_FAILED
from saml2.time_util import in_a_while
from saml2.time_util import a_while_ago
from sp_test.check import VerifyContent
from sp_test import check
from saml2test import ip_addresses

__author__ = 'rolandh'

USER = {
    "adam": {
        "given_name": "Adam",
        "sn": "Andersson"
    },
    "eva": {
        "given_name": "Eva",
        "sn": "Svensson"
    }
}


# Extension class - extra condition
class TimeRestriction(ConditionAbstractType_):
    """ """

    c_tag = 'TimeRestriction'
    c_namespace = "urn:mace:umu.se:sso"
    c_children = copy.copy(ConditionAbstractType_.c_children)
    c_attributes = copy.copy(ConditionAbstractType_.c_attributes)
    c_child_order = ConditionAbstractType_.c_child_order[:]
    c_cardinality = copy.copy(ConditionAbstractType_.c_cardinality)
    c_attributes['StartTime'] = ('start_time', 'time', False)
    c_attributes['EndTime'] = ('end_time', 'time', False)

    def __init__(self,
                 start_time=None,
                 end_time=None,
                 text=None,
                 extension_elements=None,
                 extension_attributes=None):
        ConditionAbstractType_.__init__(
            self, text=text, extension_elements=extension_elements,
            extension_attributes=extension_attributes)
        self.start_time = start_time
        self.end_time = end_time


# =============================================================================


class Response(object):
    _args = {}
    _class = samlp.Response
    _sign = False
    tests = {"post": [], "pre": []}

    def __init__(self, conv):
        self.args = self._args.copy()
        self.conv = conv

    def setup(self):
        pass

    def pre_processing(self, message, *kwargs):
        return message

    def post_processing(self, message, *kwargs):
        return message


class Request(object):
    response = ""
    _class = None
    tests = {"post": [VerifyContent], "pre": []}

    def __init__(self):
        pass

    def __call__(self, conv, response):
        pass


class Operation(object):
    pass


class AuthnResponse(Response):
    _response_args = {
        "identity": USER["adam"],
        "userid": "adam",
    }
    _binding = BINDING_HTTP_POST


class AuthnResponse_redirect(AuthnResponse):
    _binding = BINDING_HTTP_REDIRECT


class ErrorResponse(Response):
    _response_args = {
        "info": (STATUS_AUTHN_FAILED, "Unknown user")
    }
    _binding = BINDING_HTTP_POST


class LogoutResponse(Response):
    _class = samlp.LogoutRequest
    pass


class Login(Operation):
    _interaction = ["wayf"]


class AuthnRequest(Request):
    _class = samlp.AuthnRequest


class AuthnResponse_NameIDformat_persistent(AuthnResponse):
    def pre_processing(self, message, **kwargs):
        name_id = message.assertion.subject.name_id
        name_id.name_format = NAMEID_FORMAT_PERSISTENT
        return message


class AuthnResponse_NameIDformat_email(AuthnResponse):
    def pre_processing(self, message, **kwargs):
        name_id = message.assertion.subject.name_id
        name_id.name_format = NAMEID_FORMAT_EMAILADDRESS
        name_id.text = "adam@example.com"
        return message


class AuthnResponse_NameIDformat_foo(AuthnResponse):
    def pre_processing(self, message, **kwargs):
        name_id = message.assertion.subject.name_id
        name_id.name_format = "foo"
        name_id.text = "fruit basket"
        return message


class AuthnResponse_without_SubjectConfirmationData_1(AuthnResponse):
    def pre_processing(self, message, **kwargs):
        _confirmation = message.assertion.subject.subject_confirmation
        _confirmation.subject_confirmation_data = None
        _confirmation.method = SCM_SENDER_VOUCHES
        return message


class AuthnResponse_without_SubjectConfirmationData_2(AuthnResponse):
    def pre_processing(self, message, **kwargs):
        _confirmation = message.assertion.subject.subject_confirmation
        _confirmation.subject_confirmation_data = None
        _confirmation.method = SCM_BEARER
        return message


class AuthnResponse_rnd_Response_inresponseto(AuthnResponse):
    def pre_processing(self, message, **kwargs):
        message.in_response_to = rndstr(16)
        return message


class AuthnResponse_rnd_Response_assertion_inresponseto(AuthnResponse):
    def pre_processing(self, message, **kwargs):
        message.assertion.in_response_to = rndstr(16)
        return message


class AuthnResponse_SubjectConfirmationData_no_inresponse(AuthnResponse):
    def pre_processing(self, message, **kwargs):
        _confirmation = message.assertion.subject.subject_confirmation
        _confirmation[0].subject_confirmation_data.in_response_to = None
        return message


class AuthnResponse_wrong_Recipient(AuthnResponse):
    def pre_processing(self, message, **kwargs):
        _confirmation = message.assertion.subject.subject_confirmation
        _confirmation[0].subject_confirmation_data.recipient = rndstr(16)
        return message


class AuthnResponse_missing_Recipient(AuthnResponse):
    def pre_processing(self, message, **kwargs):
        _confirmation = message.assertion.subject.subject_confirmation
        _confirmation[0].subject_confirmation_data.recipient = None
        return message


class AuthnResponse_broken_destination(AuthnResponse):
    def pre_processing(self, message, **kwargs):
        message.destination = "NotAUrl"
        return message


class AuthnResponse_correct_recipient_address(AuthnResponse):
    def pre_processing(self, message, **kwargs):
        _confirmation = message.assertion.subject.subject_confirmation
        if "localhost" in self.conv.entity_id:
            addr = "127.0.0.1"
        else:
            addr = ip_addresses()[0]
        _confirmation[0].subject_confirmation_data.address = addr
        return message


class AuthnResponse_incorrect_recipient_address(AuthnResponse):
    def pre_processing(self, message, **kwargs):
        _confirmation = message.assertion.subject.subject_confirmation
        _confirmation[0].subject_confirmation_data.address = "10.0.0.1"
        return message


class AuthnResponse_2_recipients_me_last(AuthnResponse):
    def pre_processing(self, message, **kwargs):
        _confirmation = message.assertion.subject.subject_confirmation
        sc = copy.copy(_confirmation[0])
        if "localhost" in self.conv.entity_id:
            addr = "127.0.0.1"
        else:
            addr = ip_addresses()[0]
        sc.subject_confirmation_data.address = addr
        _confirmation.insert(0, sc)
        return message


class AuthnResponse_2_recipients_me_first(AuthnResponse):
    def pre_processing(self, message, **kwargs):
        _confirmation = message.assertion.subject.subject_confirmation
        sc = copy.copy(_confirmation[0])
        if "localhost" in self.conv.entity_id:
            addr = "127.0.0.1"
        else:
            addr = ip_addresses()[0]
        sc.subject_confirmation_data.address = addr
        _confirmation.append(sc)
        return message


class AuthnResponse_unknown_condition(AuthnResponse):
    def pre_processing(self, message, **kwargs):
        conditions = message.assertion.conditions
        conditions.condition = [Condition(
            extension_elements=[TimeRestriction(start_time="08:00:00",
                                                end_time="17:00:00")],
            extension_attributes={XSI_TYPE: "foo:bas"})]
        return message


class AuthnResponse_future_NotBefore(AuthnResponse):
    def pre_processing(self, message, **kwargs):
        conditions = message.assertion.conditions
        # Valid starting five hours from now
        conditions.not_before = in_a_while(hours=5)
        return message


class AuthnResponse_past_NotOnOrAfter(AuthnResponse):
    def pre_processing(self, message, **kwargs):
        conditions = message.assertion.conditions
        # Valid up until five hours ago
        conditions.not_on_or_after = a_while_ago(hours=5)
        return message


class AuthnResponse_past_SubjectConfirmationData_NotOnOrAfter(AuthnResponse):
    def pre_processing(self, message, **kwargs):
        _confirmation = message.assertion.subject.subject_confirmation[0]
        _confirmation.subject_confirmation_data.not_on_or_after = a_while_ago(
            hours=5)
        return message


class AuthnResponse_future_SubjectConfirmationData_NotBefore(AuthnResponse):
    def pre_processing(self, message, **kwargs):
        _confirmation = message.assertion.subject.subject_confirmation[0]
        _confirmation.subject_confirmation_data.not_before = in_a_while(
            hours=5)
        return message


class AuthnResponse_past_AuthnStatement_SessionNotOnOrAfter(AuthnResponse):
    def pre_processing(self, message, **kwargs):
        _statement = message.assertion.authn_statement[0]
        _statement.session_not_on_or_after = a_while_ago(hours=5)
        return message


class AuthnResponse_missing_AuthnStatement(AuthnResponse):
    def pre_processing(self, message, **kwargs):
        message.assertion.authn_statement = []
        return message


class AuthnResponse_future_24h_IssueInstant(AuthnResponse):
    def pre_processing(self, message, **kwargs):
        message.assertion.issue_instant = in_a_while(hours=24)
        return message


class AuthnResponse_past_24h_IssueInstant(AuthnResponse):
    def pre_processing(self, message, **kwargs):
        message.assertion.issue_instant = a_while_ago(hours=24)
        return message


class AuthnResponse_datetime_millisecond(AuthnResponse):
    def pre_processing(self, message, **kwargs):
        message.assertion.issue_instant = in_a_while(milliseconds=123)
        return message


class AuthnResponse_AudienceRestriction_no_audience(AuthnResponse):
    def pre_processing(self, message, **kwargs):
        conditions = message.assertion.conditions
        conditions.audience_restriction[0].audience = None
        return message


class AuthnResponse_AudienceRestriction_wrong_audience(AuthnResponse):
    def pre_processing(self, message, **kwargs):
        conditions = message.assertion.conditions
        conditions.audience_restriction[0].audience = [
            Audience("http://saml.example.com")]
        return message


class AuthnResponse_AudienceRestriction_prepended_audience(AuthnResponse):
    def pre_processing(self, message, **kwargs):
        conditions = message.assertion.conditions
        extra = Audience("http://saml.example.com")
        conditions.audience_restriction[0].audience.insert(0, extra)
        return message


class AuthnResponse_AudienceRestriction_appended_audience(AuthnResponse):
    def pre_processing(self, message, **kwargs):
        conditions = message.assertion.conditions
        extra = Audience("http://saml.example.com")
        conditions.audience_restriction[0].audience.append(extra)
        return message


PHASES = {
    "login_redirect": (Login, AuthnRequest, AuthnResponse_redirect),
}

OPERATIONS = {
    'sp-00': {
        "name": 'Basic Login test',
        "descr": 'Basic Login test',
        "sequence": [(Login, AuthnRequest, AuthnResponse, None)],
        "tests": {"pre": [], "post": []}
    },
    'FL02': {
        "name": 'Verify various aspects of the generated AuthnRequest message',
        "descr": 'Basic Login test',
        "sequence": [],
        "tests": {"pre": [], "post": []}
    },
    'FL03': {
        "name": """SP should not accept a Response as valid, when the
StatusCode is not success""",
        "sequence": [(Login, AuthnRequest, ErrorResponse, check.ErrorResponse)],
        "tests": {"pre": [], "post": []}
    },
    'FL04': {
        "name": "SP should accept a NameID with Format: persistent",
        "sequence": [(Login, AuthnRequest,
                      AuthnResponse_NameIDformat_persistent, None)],
        "tests": {"pre": [], "post": []}
    },
    'FL05': {
        "name": "SP should accept a NameID with Format: e-mail",
        "sequence": [(Login, AuthnRequest, AuthnResponse_NameIDformat_email,
                      None)],
        "tests": {"pre": [], "post": []}
    },
    'FL06': {
        "name": "Do SP work with unknown NameID Format, such as : foo",
        "sequence": [(Login, AuthnRequest, AuthnResponse_NameIDformat_foo,
                      None)],
        "tests": {"pre": [], "post": []}
    },
    'FL07': {
        "name": ("SP should accept a Response without a ",
                 "SubjectConfirmationData element. If confirmation method",
                 "is SCM_SENDER_VOUCHES"),
        "sequence": [(Login, AuthnRequest,
                      AuthnResponse_without_SubjectConfirmationData_1, None)],
        "tests": {"pre": [], "post": []}
    },
    'FL09': {
        "name": ("SP should not accept a response InResponseTo ",
                 "which is chosen randomly"),
        "sequence": [(Login, AuthnRequest,
                      AuthnResponse_rnd_Response_inresponseto,
                      check.ErrorResponse)],
        "tests": {"pre": [], "post": []}
    },
    'FL10': {
        "name": ("SP should not accept an assertion InResponseTo ",
                 "which is chosen randomly"),
        "sequence": [(Login, AuthnRequest,
                      AuthnResponse_rnd_Response_assertion_inresponseto,
                      check.ErrorResponse)],
        "tests": {"pre": [], "post": []}
    },
    'sp-08': {
        "name": ("SP should accept a Response without a ",
                 "SubjectConfirmationData element. If confirmation method",
                 "is SCM_SENDER_VOUCHES"),
        "sequence": [(Login, AuthnRequest,
                      AuthnResponse_without_SubjectConfirmationData_2,
                      check.ErrorResponse)],
        "tests": {"pre": [], "post": []}
    },
    'FL12': {
        "name": ("Do the SP allow the InResponseTo attribute to be missing",
                 "from the SubjectConfirmationData element?"),
        "sequence": [(Login, AuthnRequest,
                      AuthnResponse_SubjectConfirmationData_no_inresponse,
                      check.ErrorResponse)],
        "tests": {"pre": [], "post": []}
    },
    'FL13': {
        "name": "SP should not accept a broken DestinationURL attribute",
        "sequence": [(Login, AuthnRequest,
                      AuthnResponse_broken_destination,
                      check.ErrorResponse)],
        "tests": {"pre": [], "post": []}
    },
    # New untested
    'FL14a': {
        "name": "SP should not accept wrong Recipient attribute",
        "sequence": [(Login, AuthnRequest,
                      AuthnResponse_broken_destination,
                      check.ErrorResponse)],
        "tests": {"pre": [], "post": []}
    },
    'FL14b': {
        "name": "SP should not accept missing Recipient attribute",
        "sequence": [(Login, AuthnRequest,
                      AuthnResponse_missing_Recipient,
                      check.ErrorResponse)],
        "tests": {"pre": [], "post": []}
    },
    'FL20': {
        "name": "Accept a Response with a SubjectConfirmationData elements "
                "with a correct @Address attribute",
        "sequence": [(Login, AuthnRequest,
                      AuthnResponse_correct_recipient_address,
                      None)],
        "tests": {"pre": [], "post": []}
    },
    'FL21': {
        "name": "Accept a Response with a SubjectConfirmationData elements "
                "with a incorrect @Address attribute",
        "sequence": [(Login, AuthnRequest,
                      AuthnResponse_incorrect_recipient_address,
                      check.ErrorResponse)],
        "tests": {"pre": [], "post": []}
    },
    'FL22': {
        "name": "Accept a Response with two SubjectConfirmationData elements"
                "representing two recipients (test 1 of 2, correct one last)",
        "sequence": [(Login, AuthnRequest,
                      AuthnResponse_2_recipients_me_last,
                      None)],
        "tests": {"pre": [], "post": []}
    },
    'FL23': {
        "name": "Accept a Response with two SubjectConfirmationData elements"
                "representing two recipients (test 1 of 2, correct one last)",
        "sequence": [(Login, AuthnRequest,
                      AuthnResponse_2_recipients_me_first,
                      None)],
        "tests": {"pre": [], "post": []}
    },
    'FL26': {
        "name": "Reject an assertion containing an unknown Condition.",
        "sequence": [(Login, AuthnRequest,
                      AuthnResponse_unknown_condition,
                      check.ErrorResponse)],
        "tests": {"pre": [], "post": []}
    },
    'FL27': {
        "name": "Reject a Response with a Condition with a NotBefore in the "
                "future.",
        "sequence": [(Login, AuthnRequest,
                      AuthnResponse_future_NotBefore,
                      check.ErrorResponse)],
        "tests": {"pre": [], "post": []}
    },
    'FL28': {
        "name": "Reject a Response with a Condition with a NotOnOrAfter in "
                "the past.",
        "sequence": [(Login, AuthnRequest,
                      AuthnResponse_future_NotBefore,
                      check.ErrorResponse)],
        "tests": {"pre": [], "post": []}
    },
    'FL29': {
        "name": "Reject a Response with a SubjectConfirmationData@NotOnOrAfter "
                "in the past",
        "sequence": [(Login, AuthnRequest,
                      AuthnResponse_past_SubjectConfirmationData_NotOnOrAfter,
                      check.ErrorResponse)],
        "tests": {"pre": [], "post": []}
    },
    'FL24': {
        "name": "Reject a Response with a SubjectConfirmationData@NotBefore "
                "in the future",
        "sequence": [(Login, AuthnRequest,
                      AuthnResponse_future_SubjectConfirmationData_NotBefore,
                      check.ErrorResponse)],
        "tests": {"pre": [], "post": []}
    },
    'FL30': {
        "name": "Reject a Response with an AuthnStatement where "
                "SessionNotOnOrAfter is set in the past.",
        "sequence": [(Login, AuthnRequest,
                      AuthnResponse_past_AuthnStatement_SessionNotOnOrAfter,
                      check.ErrorResponse)],
        "tests": {"pre": [], "post": []}
    },
    'FL31': {
        "name": "Reject a Response with an AuthnStatement missing",
        "sequence": [(Login, AuthnRequest,
                      AuthnResponse_missing_AuthnStatement,
                      check.ErrorResponse)],
        "tests": {"pre": [], "post": []}
    },
    'FL32': {
        "name": "Reject an IssueInstant far (24 hours) into the future",
        "sequence": [(Login, AuthnRequest,
                      AuthnResponse_missing_AuthnStatement,
                      check.ErrorResponse)],
        "tests": {"pre": [], "post": []}
    },
    'FL33': {
        "name": "Reject an IssueInstant far (24 hours) into the past",
        "sequence": [(Login, AuthnRequest,
                      AuthnResponse_missing_AuthnStatement,
                      check.ErrorResponse)],
        "tests": {"pre": [], "post": []}
    },
    'FL34': {
        "name": "Accept xs:datetime with millisecond precision "
                "http://www.w3.org/TR/xmlschema-2/#dateTime",
        "sequence": [(Login, AuthnRequest,
                      AuthnResponse_datetime_millisecond,
                      None)],
        "tests": {"pre": [], "post": []}
    },
    'FL36': {
        "name": "Reject a Response with a Condition with a empty set of "
                "Audience.",
        "sequence": [(Login, AuthnRequest,
                      AuthnResponse_AudienceRestriction_no_audience,
                      check.ErrorResponse)],
        "tests": {"pre": [], "post": []}
    },
    'FL37': {
        "name": "Reject a Response with a Condition with a wrong Audience.",
        "sequence": [(Login, AuthnRequest,
                      AuthnResponse_AudienceRestriction_wrong_audience,
                      check.ErrorResponse)],
        "tests": {"pre": [], "post": []}
    },
    'FL38': {
        "name": "Accept a Response with a Condition with an additional "
                "Audience prepended",
        "sequence": [(Login, AuthnRequest,
                      AuthnResponse_AudienceRestriction_prepended_audience,
                      None)],
        "tests": {"pre": [], "post": []}
    },
    'FL39': {
        "name": "Accept a Response with a Condition with an additional "
                "Audience appended",
        "sequence": [(Login, AuthnRequest,
                      AuthnResponse_AudienceRestriction_appended_audience,
                      None)],
        "tests": {"pre": [], "post": []}
    },
}

#￼
# ￼SP should not accept a broken Recipient attribute in assertion
# SubjectConfirmationData/@Recipient
# ￼SP should not accept a broken DestinationURL attribute in response
# ￼SP should accept a Response with two SubjectConfirmationData elements
# representing two recipients (test 1 of 2, correct one last)
# ￼SP should accept a Response with two SubjectConfirmationData elements
# representing two recipients (test 1 of 2, correct one first)
# ￼SP should accept a Response with two SubjectConfirmation elements
# representing two recipients (test 1 of 2, correct one last)
# ￼SP should accept a Response with two SubjectConfirmation elements
# representing two recipients (test 1 of 2, correct one first)
# ￼SP should accept a Response with a SubjectConfirmationData elements with a
#  correct @Address attribute
# ￼SP should nnot accept a Response with a SubjectConfirmationData elements
# with a incorrect @Address attribute
# ￼SP should accept a Response with multiple SubjectConfirmation elements
# with /SubjectConfirmationData/@Address-es, where one is correct (test 1 of
# 2, correct o last)
# ￼SP should accept a Response with multiple SubjectConfirmationData elements
#  with /SubjectConfirmationData/@Address-es, where one is correct (test 1 of
#  2, corr one last)
# ￼SP should accept a Response with multiple SubjectConfirmationData elements
#  with /SubjectConfirmationData/@Address-es, where one is correct (test 1 of
#  2, corr one first)
# ￼SP Should not accept an assertion containing an uknown Condition
# ￼SP should not accept a Response with a Condition with a NotBefore in the
# future.
# ￼SP should not accept a Response with a Condition with a NotOnOrAfter in
# the past.
# ￼SP should not accept a Response with a
# SubjectConfirmationData@NotOnOrAfter in the past
# ￼SP should not accept a Response with a AuthnStatement where
# SessionNotOnOrAfter is set in the past
# ￼SP should not accept a Response with a AuthnStatement missing
# ￼SP should not accept an IssueInstant far (24 hours) into the future
# ￼SP should not accept an IssueInstant far (24 hours) into the past
# ￼SP should accept xs:datetime with millisecond precision http://www.w3
# .org/TR/xmlschema-2/#dateTime
# ￼SP should accept xs:datetime with microsecond precision http://www.w3
# .org/TR/xmlschema-2/#dateTime
# ￼SP should not accept a Response with a Condition with a empty set of
# Audience.
# ￼SP should not accept a Response with a Condition with a wrong Audience.
# ￼SP should accept a Response with a Condition with an addition Audience
# prepended.
# ￼SP should accept a Response with a Condition with an addition Audience
# appended.
# ￼SP should not accept multiple AudienceRestrictions where the intersection
# is zero. (test 1 of 2)
# ￼SP should not accept multiple AudienceRestrictions where the intersection
# is zero. (test 2 of 2)
# ￼SP should accept multiple AudienceRestrictions where the intersection
# includes the correct audience.
# ￼SP should accept that only the Assertion is signed instead of the Response.
# ￼SP should accept that both the Response and the Assertion is signed.
# ￼Do SP work when RelayState information is lost?
# ￼Do SP accept an unknown Extensions element in the Response?
# ￼SP MUST not accept response when the saml-namespace is invalid
# ￼SP MUST NOT re-use the same ID in subsequent requests.
# ￼SP MUST NOT accept a replayed Response. An identical Response/Assertion
# used a second time. [Profiles]: 4.1.4.5 POST-Specific Processing Rules (
# test 1 of 2: s inresponseto)
# ￼SP MUST NOT accept a replayed Response. An identical Response/Assertion
# used a second time. [Profiles]: 4.1.4.5 POST-Specific Processing Rules (
# test 2 of 2: unsolicited response)
# ￼SP SHOULD find attributes in a second AttributeStatement, not only in the
# first.
# ￼SP SHOULD NOT accept an signed assertion embedded in an AttributeValue
# inside an unsigned assertion.
# ￼SP SHOULD NOT accept an signed assertion embedded in an AttributeValue
# inside an unsigned assertion. (Signature moved out...)
# ￼SP SHOULD NOT accept an signed assertion, where the signature is referring
#  to another assertion.
# ￼SP SHOULD find attributes in a second Assertion/AttributeStatement,
# not only in one of them (test 1 of 2 - attributes in first).
# ￼SP SHOULD find attributes in a second Assertion/AttributeStatement,
# not only in one of them (test 2 of 2 - attributes in last).
# ￼SP SHOULD NOT accept attributes in unsigned 2nd assertion. (test 1 of 2)
# ￼SP SHOULD NOT accept attributes in unsigned 2nd assertion. (test 2 of 2)
# ￼SP SHOULD NOT accept authnstatement in unsigned 2nd assertion. (test 1 of 2)
# ￼SP SHOULD NOT accept authnstatement in unsigned 2nd assertion. (test 2 of 2)
# ￼Basic SP-initated Logout Test
# ￼Basic IdP-initated Logout Test
# ￼SP MUST NOT accept LogoutRequest when NameID content is wrong
# ￼SP MUST NOT accept LogoutRequest when NameID@Format is wrong
# ￼SP MUST NOT accept LogoutRequest when NameID@SPNameQualifier is wrong
# ￼SP MUST NOT logout user when invalid SessionIndex is sent
# ￼SP MUST NOT accept LogoutRequest when Issuer is wrong
# ￼SP MUST NOT accept LogoutRequest when Destination is wrong
# ￼SP MUST NOT accept unsigned LogoutRequest
# ￼SP MUST accept LogoutRequest with sessionindex in a separate session,
# not relying on the session-cookie.
# ￼SP MUST accept an LogoutRequest with no sessionindex (sent in separate
# session, no session-cookies)
# ￼SP MUST accept an LogoutRequest with two sesionindexes (first valid) (sent
#  in separate session, no session-cookies)
# ￼SP MUST accept an LogoutRequest with two sesionindexes (second valid) (
# sent in separate session, no session-cookies)
# ￼Session fixtation check<|MERGE_RESOLUTION|>--- conflicted
+++ resolved
@@ -1,10 +1,4 @@
-<<<<<<< HEAD
 # -*- coding: utf-8 -*-
-=======
-#!/usr/bin/env python
-# -*- coding: utf-8 -*-
-
->>>>>>> eb67f6fc
 import copy
 from saml2 import samlp
 from saml2 import NAMEID_FORMAT_EMAILADDRESS
