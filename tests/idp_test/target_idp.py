#!/usr/bin/env python
from saml2.saml import NAME_FORMAT_URI
<<<<<<< HEAD
from commonArgs import JSON_DUMPS_ARGS
=======
from saml2test import JSON_DUMPS_ARGS
>>>>>>> 6f028f5e

__author__ = 'rolandh'

import json

BASE = "http://localhost:8088"

metadata = open("./idp/idp.xml").read()

info = {
    "entity_id": "%s/idp.xml" % BASE,
    "interaction": [
        {
            "matches": {
                "url": "%s/sso/redirect" % BASE,
                "title": 'IDP test login'
            },
            "page-type": "login",
            "control": {
                "type": "form",
                "set": {"login": "roland", "password": "dianakra"}
            }
        },
        {
            "matches": {
                "url": "%s/sso/post" % BASE,
                "title": 'IDP test login'
            },
            "page-type": "login",
            "control": {
                "type": "form",
                "set": {"login": "roland", "password": "dianakra"}
            }
        },
        {
            "matches": {
                "url": "%s/sso/redirect" % BASE,
                "title": "SAML 2.0 POST"
            },
            "page-type": "other",
            "control": {
                "index": 0,
                "type": "form",
            }
        },
        {
            "matches": {
                "url": "%s/sso/post" % BASE,
                "title": "SAML 2.0 POST"
            },
            "page-type": "other",
            "control": {
                "index": 0,
                "type": "form",
                "set": {}
            }
        },
        {
            "matches": {
                "url": "%s/slo/post" % BASE,
                "title": "SAML 2.0 POST"
            },
            "page-type": "other",
            "control": {
                "index": 0,
                "type": "form",
                "set": {}
            }
        }
    ],
    "metadata": metadata,
    "name_format": NAME_FORMAT_URI
}

print json.dumps(info, **JSON_DUMPS_ARGS)<|MERGE_RESOLUTION|>--- conflicted
+++ resolved
@@ -1,10 +1,7 @@
 #!/usr/bin/env python
 from saml2.saml import NAME_FORMAT_URI
-<<<<<<< HEAD
-from commonArgs import JSON_DUMPS_ARGS
-=======
+#from commonArgs import JSON_DUMPS_ARGS
 from saml2test import JSON_DUMPS_ARGS
->>>>>>> 6f028f5e
 
 __author__ = 'rolandh'
 
