from saml2 import BINDING_SOAP, BINDING_HTTP_REDIRECT, BINDING_HTTP_POST
from saml2.saml import NAMEID_FORMAT_PERSISTENT
from saml2.saml import NAME_FORMAT_URI

from pathutils import full_path

BASE = "http://localhost:8088"

CONFIG = {
    "entityid": "urn:mace:example.com:saml:roland:idp",
    "name": "Rolands IdP",
    "service": {
        "idp": {
            "endpoints": {
                "single_sign_on_service": [
                    ("%s/sso" % BASE, BINDING_HTTP_REDIRECT)],
                "single_logout_service": [
                    ("%s/slo" % BASE, BINDING_SOAP),
                    ("%s/slop" % BASE, BINDING_HTTP_POST)]
            },
            "policy": {
                "default": {
                    "lifetime": {"minutes": 15},
                    "attribute_restrictions": None,  # means all I have
                    "name_form": NAME_FORMAT_URI,
                },
                "urn:mace:example.com:saml:roland:sp": {
                    "lifetime": {"minutes": 5},
                    "nameid_format": NAMEID_FORMAT_PERSISTENT,
                    # "attribute_restrictions":{
                    #     "givenName": None,
                    #     "surName": None,
                    # }
                }
            },
            "subject_data": full_path("subject_data.db"),
            #"domain": "umu.se",
            #"name_qualifier": ""
        },
    },
<<<<<<< HEAD
    "debug" : 1,
    "key_file" : full_path("test.key"),
    "cert_file" : full_path("test.pem"),
    "xmlsec_binary" : None,
=======
    "debug": 1,
    "key_file": full_path("test.key"),
    "cert_file": full_path("test.pem"),
    "xmlsec_binary": xmlsec_path,
>>>>>>> c54d115d
    "metadata": {
        "local": [full_path("metadata_sp_1.xml"),
                  full_path("vo_metadata.xml")],
    },
    "attribute_map_dir": full_path("attributemaps"),
    "organization": {
        "name": "Exempel AB",
        "display_name": [("Exempel AB", "se"), ("Example Co.", "en")],
        "url": "http://www.example.com/roland",
    },
    "contact_person": [
        {
            "given_name": "John",
            "sur_name": "Smith",
            "email_address": ["john.smith@example.com"],
            "contact_type": "technical",
        },
    ],
}<|MERGE_RESOLUTION|>--- conflicted
+++ resolved
@@ -38,17 +38,10 @@
             #"name_qualifier": ""
         },
     },
-<<<<<<< HEAD
-    "debug" : 1,
-    "key_file" : full_path("test.key"),
-    "cert_file" : full_path("test.pem"),
-    "xmlsec_binary" : None,
-=======
     "debug": 1,
     "key_file": full_path("test.key"),
     "cert_file": full_path("test.pem"),
-    "xmlsec_binary": xmlsec_path,
->>>>>>> c54d115d
+    "xmlsec_binary": None,
     "metadata": {
         "local": [full_path("metadata_sp_1.xml"),
                   full_path("vo_metadata.xml")],
