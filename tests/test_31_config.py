#!/usr/bin/env python
# -*- coding: utf-8 -*-

import sys
import logging
from saml2.mdstore import MetadataStore, name

from saml2 import BINDING_HTTP_REDIRECT, BINDING_SOAP, BINDING_HTTP_POST
from saml2.config import SPConfig, IdPConfig, Config
from py.test import raises

from saml2 import root_logger

from pathutils import dotname, full_path

sp1 = {
    "entityid" : "urn:mace:umu.se:saml:roland:sp",
    "service": {
        "sp": {
            "endpoints" : {
                "assertion_consumer_service" : ["http://lingon.catalogix.se:8087/"],
            },
            "name": "test",
            "idp" : {
                "urn:mace:example.com:saml:roland:idp": {'single_sign_on_service':
                {'urn:oasis:names:tc:SAML:2.0:bindings:HTTP-Redirect':
                 'http://localhost:8088/sso/'}},
            }
        }
    },
<<<<<<< HEAD
    "key_file" : "test.key",
    "cert_file" : "test.pem",
=======
    "key_file" : full_path("mykey.pem"),
    "cert_file" : full_path("mycert.pem"),
>>>>>>> 6b082b6f
    #"xmlsec_binary" : "/opt/local/bin/xmlsec1",
    "metadata": { 
        "local": [full_path("metadata.xml"), 
                  full_path("urn-mace-swami.se-swamid-test-1.0-metadata.xml")],
    },
    "virtual_organization" : {
        "coip":{
            "nameid_format" : "urn:oasis:names:tc:SAML:2.0:nameid-format:transient",
            "common_identifier": "eduPersonPrincipalName",
            "attribute_auth": [
                "https://coip-test.sunet.se/idp/shibboleth",
            ]
        }
    },
    "attribute_map_dir": full_path("attributemaps"),
    "only_use_keys_in_metadata": True,
}

sp2 = {
    "entityid" : "urn:mace:umu.se:saml:roland:sp",
    "name" : "Rolands SP",
    "service": {
        "sp": {
            "endpoints" : {
                "assertion_consumer_service" : ["http://lingon.catalogix.se:8087/"],
            },
            "required_attributes": ["surName", "givenName", "mail"],
            "optional_attributes": ["title"],
            "idp": {
                "" : "https://example.com/saml2/idp/SSOService.php",
            }
        }
    },
    #"xmlsec_binary" : "/opt/local/bin/xmlsec1",
}

IDP1 = {
    "entityid" : "urn:mace:umu.se:saml:roland:idp",
    "name" : "Rolands IdP",
    "service": {
        "idp": {
            "endpoints": {
                "single_sign_on_service" : ["http://localhost:8088/"],
            },
            "policy": {
                "default": {
                    "attribute_restrictions": {
                        "givenName": None,
                        "surName": None,
                        "eduPersonAffiliation": ["(member|staff)"],
                        "mail": [".*@example.com"],
                    }
                },
                "urn:mace:umu.se:saml:roland:sp": None
            },
        }
    },
    #"xmlsec_binary" : "/usr/local/bin/xmlsec1",
}

IDP2 = {
    "entityid" : "urn:mace:umu.se:saml:roland:idp",
    "name" : "Rolands IdP",
    "service": {
        "idp": {
            "endpoints": {
                "single_sign_on_service" : ["http://localhost:8088/"],
                "single_logout_service" : [("http://localhost:8088/", BINDING_HTTP_REDIRECT)],
            },
            "policy":{
                "default": {
                    "attribute_restrictions": {
                        "givenName": None,
                        "surName": None,
                        "eduPersonAffiliation": ["(member|staff)"],
                        "mail": [".*@example.com"],
                    }
                },
                "urn:mace:umu.se:saml:roland:sp": None
            },
        }
    },
    #"xmlsec_binary" : "/usr/local/bin/xmlsec1",
}

PDP = {
    "entityid" : "http://example.org/pysaml2/pdp",
    "name" : "Rolands PdP",
    "service": {
        "pdp": {
            "endpoints": {
                "authz_service" : [("http://example.org/pysaml2/pdp/authz",
                                   BINDING_SOAP)],
            },
        }
    },
    "key_file" : full_path("test.key"),
    "cert_file" : full_path("test.pem"),
    "organization": {
        "name": "Exempel AB",
        "display_name": [("Exempel AB","se"),("Example Co.","en")],
        "url":"http://www.example.com/roland",
    },
    "contact_person": [{
        "given_name":"John",
        "sur_name": "Smith",
        "email_address": ["john.smith@example.com"],
        "contact_type": "technical",
        },
    ],
}

ECP_SP = {
    "entityid" : "urn:mace:umu.se:saml:roland:ecpsp",
    "name" : "Rolands ECP_SP",
    "service": {
        "sp": {
            "endpoints" : {
                "assertion_consumer_service" : ["http://lingon.catalogix.se:8087/"],
            },
            "ecp" : {
                "130.239.": "http://example.com/idp",
            }
        }
    },
    #"xmlsec_binary" : "/opt/local/bin/xmlsec1",
}

def _eq(l1,l2):
    return set(l1) == set(l2)

def test_1():
    c = SPConfig().load(sp1)
    c.context = "sp"
    print c
    assert c._sp_endpoints
    assert c._sp_name
    assert c._sp_idp
    md = c.metadata
    assert isinstance(md, MetadataStore)

    assert len(c._sp_idp) == 1
    assert c._sp_idp.keys() == ["urn:mace:example.com:saml:roland:idp"]
    assert c._sp_idp.values() == [{'single_sign_on_service':
        {'urn:oasis:names:tc:SAML:2.0:bindings:HTTP-Redirect':
         'http://localhost:8088/sso/'}}]

    assert c.only_use_keys_in_metadata

def test_2():
    c = SPConfig().load(sp2)
    c.context = "sp"

    print c
    assert c._sp_endpoints
    assert c.getattr("endpoints", "sp")
    assert c._sp_idp
    assert c._sp_optional_attributes
    assert c.name
    assert c._sp_required_attributes

    assert len(c._sp_idp) == 1
    assert c._sp_idp.keys() == [""]
    assert c._sp_idp.values() == ["https://example.com/saml2/idp/SSOService.php"]
    assert c.only_use_keys_in_metadata is True
    
def test_minimum():
    minimum = {
        "entityid" : "urn:mace:example.com:saml:roland:sp",
        "service": {
            "sp": {
                "endpoints" : {
                    "assertion_consumer_service" : ["http://sp.example.org/"],
                },
                "name" : "test",
                "idp": {
                    "" : "https://example.com/idp/SSOService.php",
                },
            }
        },
        #"xmlsec_binary" : "/usr/local/bin/xmlsec1",
    }

    c = SPConfig().load(minimum)
    c.context = "sp"

    assert c is not None
    
def test_idp_1():
    c = IdPConfig().load(IDP1)
    c.context = "idp"

    print c
    assert c.endpoint("single_sign_on_service")[0] == 'http://localhost:8088/'

    attribute_restrictions = c.getattr("policy","idp").get_attribute_restriction("")
    assert attribute_restrictions["eduPersonAffiliation"][0].match("staff")

def test_idp_2():
    c = IdPConfig().load(IDP2)
    c.context = "idp"

    print c
    assert c.endpoint("single_logout_service",
                      BINDING_SOAP) == []
    assert c.endpoint("single_logout_service",
                        BINDING_HTTP_REDIRECT) == ["http://localhost:8088/"]

    attribute_restrictions = c.getattr("policy","idp").get_attribute_restriction("")
    assert attribute_restrictions["eduPersonAffiliation"][0].match("staff")
    
def test_wayf():
    c = SPConfig().load_file("server_conf")
    c.context = "sp"

    idps = c.metadata.with_descriptor("idpsso")
    ent = idps.values()[0]
    assert name(ent) == 'Example Co.'
    assert name(ent, "se") == 'Exempel AB'

    c.setup_logger()

    assert root_logger.level != logging.NOTSET
    assert root_logger.level == logging.INFO
    assert len(root_logger.handlers) == 1
    assert isinstance(root_logger.handlers[0],
                        logging.handlers.RotatingFileHandler)
    handler = root_logger.handlers[0]
    assert handler.backupCount == 5
    try:
        assert handler.maxBytes == 100000
    except AssertionError:
        assert handler.maxBytes == 500000
    assert handler.mode == "a"
    assert root_logger.name == "saml2"
    assert root_logger.level == 20

def test_conf_syslog():
    c = SPConfig().load_file("server_conf_syslog")
    c.context = "sp"

    # otherwise the logger setting is not changed
    root_logger.level = logging.NOTSET
    root_logger.handlers = []
    
    print c.logger
    c.setup_logger()

    assert root_logger.level != logging.NOTSET
    assert root_logger.level == logging.INFO
    assert len(root_logger.handlers) == 1
    assert isinstance(root_logger.handlers[0],
                        logging.handlers.SysLogHandler)
    handler = root_logger.handlers[0]
    print handler.__dict__
    assert handler.facility == "local3"
    assert handler.address == ('localhost', 514)
    if sys.version >= (2, 7):
        assert handler.socktype == 2
    else:
        pass
    assert root_logger.name == "saml2"
    assert root_logger.level == 20

#noinspection PyUnresolvedReferences
def test_3():
    cnf = Config()
    cnf.load_file(dotname("sp_1_conf"))
    assert cnf.entityid == "urn:mace:example.com:saml:roland:sp"
    assert cnf.debug == 1
    assert cnf.key_file == full_path("test.key")
    assert cnf.cert_file == full_path("test.pem")
    #assert cnf.xmlsec_binary ==  "/usr/local/bin/xmlsec1"
    assert cnf.accepted_time_diff == 60
    assert cnf.secret == "0123456789"
    assert cnf.metadata is not None
    assert cnf.attribute_converters is not None

def test_sp():
    cnf = SPConfig()
    cnf.load_file(dotname("sp_1_conf"))
    assert cnf.endpoint("assertion_consumer_service") == \
                                            ["http://lingon.catalogix.se:8087/"]

def test_dual():
    cnf = Config().load_file(dotname("idp_sp_conf"))

    spe = cnf.getattr("endpoints", "sp")
    idpe = cnf.getattr("endpoints", "idp")
    assert spe
    assert idpe
    assert spe != idpe

def test_ecp():
    cnf = SPConfig()
    cnf.load(ECP_SP)
    assert cnf.endpoint("assertion_consumer_service") == \
                                            ["http://lingon.catalogix.se:8087/"]
    eid = cnf.ecp_endpoint("130.239.16.3")
    assert eid == "http://example.com/idp"
    eid = cnf.ecp_endpoint("130.238.20.20")
    assert eid is None

def test_assertion_consumer_service():
    c = IdPConfig()
    c.load_file(dotname("idp_conf"))
    c.context = "idp"

    c.metadata.load("local", full_path("InCommon-metadata.xml"))

    entity_id = "https://www.zimride.com/shibboleth"
    acs = c.metadata.assertion_consumer_service(entity_id)
    assert len(acs) == 1
    assert acs[0]["location"] == 'https://www.zimride.com/Shibboleth.sso/SAML2/POST'<|MERGE_RESOLUTION|>--- conflicted
+++ resolved
@@ -28,14 +28,8 @@
             }
         }
     },
-<<<<<<< HEAD
-    "key_file" : "test.key",
-    "cert_file" : "test.pem",
-=======
-    "key_file" : full_path("mykey.pem"),
-    "cert_file" : full_path("mycert.pem"),
->>>>>>> 6b082b6f
-    #"xmlsec_binary" : "/opt/local/bin/xmlsec1",
+    "key_file" : full_path("test.key"),
+    "cert_file" : full_path("test.pem"),
     "metadata": { 
         "local": [full_path("metadata.xml"), 
                   full_path("urn-mace-swami.se-swamid-test-1.0-metadata.xml")],
