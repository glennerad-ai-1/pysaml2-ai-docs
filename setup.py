--- conflicted
+++ resolved
@@ -39,11 +39,7 @@
     'mongodict',
     'pyasn1',
     'pymongo==3.0.1',
-<<<<<<< HEAD
-    'python-memcached == 1.51',
-=======
     'python-memcached >= 1.51',
->>>>>>> 45a67624
     'pytest',
     'mako',
     #'pytest-coverage',
