#!/usr/bin/python
#
# Copyright (C) 2007 SIOS Technology, Inc.
# Copyright (C) 2010 Umea Universitet, Sweden
#
# Licensed under the Apache License, Version 2.0 (the "License");
# you may not use this file except in compliance with the License.
# You may obtain a copy of the License at
#
#      http://www.apache.org/licenses/LICENSE-2.0
#
# Unless required by applicable law or agreed to in writing, software
# distributed under the License is distributed on an "AS IS" BASIS,
# WITHOUT WARRANTIES OR CONDITIONS OF ANY KIND, either express or implied.
# See the License for the specific language governing permissions and
# limitations under the License.
#
#

from distutils.core import  Command
from setuptools import setup, find_packages


class PyTest(Command):
    user_options = []
    def initialize_options(self):
        pass
    def finalize_options(self):
        pass
    def run(self):
        import sys,subprocess
        errno = subprocess.call([sys.executable, 'runtests.py'])
        raise SystemExit(errno)


setup(
<<<<<<< HEAD
    name='pysaml2',
    version='0.3.0',
=======
    name='python-saml2',
    version='0.2.0',
>>>>>>> c36a9a7d
    description='Python implementation of SAML Version 2 to be used with WSGI applications',
#    long_description = read("README"),
    author='Roland Hedberg',
    author_email='roland.hedberg@adm.umu.se',
    license='Apache 2.0',
    url='https://code.launchpad.net/~roland-hedberg/pysaml2/main',

    packages=['saml2', 'xmldsig', 'xmlenc', 's2repoze',
                's2repoze.plugins'],

    package_dir = {'saml2':'src/saml2', 'xmldsig':'src/xmldsig',
                    'xmlenc': 'src/xmlenc',
                    's2repoze': 'src/s2repoze'},

    classifiers = ["Development Status :: 4 - Beta",
        "License :: OSI Approved :: Apache Software License",
        "Topic :: Software Development :: Libraries :: Python Modules"],

    scripts=["tools/parse_xsd2.py", "tools/make_metadata.py"],

    install_requires=[
        # core dependencies
        'decorator',
        'httplib2',
        # for the tests:
        'pyasn1',
        'python-memcached',
        "pytest",
        "pytest-coverage",
        # for s2repoze:
        'paste',
        'zope.interface',
        'repoze.who<2.0',
        ],
    zip_safe=False,

    cmdclass = {'test': PyTest},
)<|MERGE_RESOLUTION|>--- conflicted
+++ resolved
@@ -34,13 +34,8 @@
 
 
 setup(
-<<<<<<< HEAD
     name='pysaml2',
     version='0.3.0',
-=======
-    name='python-saml2',
-    version='0.2.0',
->>>>>>> c36a9a7d
     description='Python implementation of SAML Version 2 to be used with WSGI applications',
 #    long_description = read("README"),
     author='Roland Hedberg',
